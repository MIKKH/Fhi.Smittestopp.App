<?xml version="1.0" encoding="UTF-8"?>
<document type="com.apple.InterfaceBuilder3.CocoaTouch.Storyboard.XIB" version="3.0" toolsVersion="17701" targetRuntime="iOS.CocoaTouch" propertyAccessControl="none" useAutolayout="YES" useTraitCollections="YES" useSafeAreas="YES" colorMatched="YES" initialViewController="555">
    <device id="retina6_1" orientation="portrait" appearance="light"/>
    <dependencies>
        <deployment identifier="iOS"/>
        <plugIn identifier="com.apple.InterfaceBuilder.IBCocoaTouchPlugin" version="17703"/>
        <capability name="Safe area layout guides" minToolsVersion="9.0"/>
        <capability name="System colors in document resources" minToolsVersion="11.0"/>
        <capability name="documents saved in the Xcode 8 format" minToolsVersion="8.0"/>
    </dependencies>
    <scenes>
        <!--Settings Page2 View Controller-->
        <scene sceneID="554">
            <objects>
                <viewController id="555" customClass="SettingsPage2ViewController" sceneMemberID="viewController">
                    <view key="view" contentMode="scaleToFill" id="556">
                        <rect key="frame" x="0.0" y="0.0" width="414" height="896"/>
                        <autoresizingMask key="autoresizingMask" widthSizable="YES" heightSizable="YES"/>
                        <subviews>
                            <stackView opaque="NO" contentMode="scaleToFill" alignment="center" baselineRelativeArrangement="YES" translatesAutoresizingMaskIntoConstraints="NO" id="pZa-VB-E56" userLabel="Title Stack View">
                                <rect key="frame" x="0.0" y="67" width="414" height="41"/>
                                <subviews>
                                    <view contentMode="scaleToFill" translatesAutoresizingMaskIntoConstraints="NO" id="tjn-Gz-ajg">
                                        <rect key="frame" x="0.0" y="20.5" width="24" height="0.0"/>
                                        <color key="backgroundColor" systemColor="systemBackgroundColor"/>
                                        <constraints>
                                            <constraint firstAttribute="width" constant="24" id="75G-ri-IOq"/>
                                            <constraint firstAttribute="height" id="VUO-Yp-vHt"/>
                                        </constraints>
                                    </view>
                                    <button opaque="NO" contentMode="scaleToFill" contentHorizontalAlignment="leading" contentVerticalAlignment="center" buttonType="system" lineBreakMode="middleTruncation" translatesAutoresizingMaskIntoConstraints="NO" id="Wes-6w-9yE" customClass="CustomBackButton">
                                        <rect key="frame" x="24" y="3.5" width="34" height="34"/>
                                        <constraints>
                                            <constraint firstAttribute="width" constant="34" id="3j3-vZ-5YL"/>
                                            <constraint firstAttribute="height" constant="34" id="ULZ-Vb-vKA"/>
                                        </constraints>
                                        <color key="tintColor" red="0.20392156862745098" green="0.20392156862745098" blue="0.36078431372549019" alpha="1" colorSpace="calibratedRGB"/>
                                        <state key="normal" image="ArrowLeftCircle">
                                            <color key="titleColor" red="0.20392156862745098" green="0.20392156862745098" blue="0.36078431372549019" alpha="1" colorSpace="calibratedRGB"/>
                                        </state>
                                        <connections>
                                            <action selector="BackButton_TouchUpInside:" destination="555" eventType="touchUpInside" id="27033"/>
                                        </connections>
                                    </button>
                                    <view contentMode="scaleToFill" translatesAutoresizingMaskIntoConstraints="NO" id="JWY-R6-XZJ">
                                        <rect key="frame" x="58" y="20.5" width="16" height="0.0"/>
                                        <color key="backgroundColor" systemColor="systemBackgroundColor"/>
                                        <constraints>
                                            <constraint firstAttribute="width" constant="16" id="4bl-OM-fvC"/>
                                            <constraint firstAttribute="height" id="OZz-84-XJR"/>
                                        </constraints>
                                    </view>
                                    <label opaque="NO" userInteractionEnabled="NO" contentMode="scaleAspectFill" horizontalHuggingPriority="251" verticalHuggingPriority="251" text="This is how it works very long text for few lines" textAlignment="natural" lineBreakMode="wordWrap" numberOfLines="0" baselineAdjustment="alignBaselines" adjustsFontSizeToFit="NO" translatesAutoresizingMaskIntoConstraints="NO" id="e1O-e9-6PB" customClass="SetttingsPageTitleLabel">
                                        <rect key="frame" x="74" y="0.0" width="316" height="41"/>
                                        <fontDescription key="fontDescription" type="system" pointSize="17"/>
                                        <color key="textColor" red="0.20392156862745098" green="0.20392156862745098" blue="0.36078431372549019" alpha="1" colorSpace="calibratedRGB"/>
                                        <nil key="highlightedColor"/>
                                    </label>
                                    <view contentMode="scaleToFill" translatesAutoresizingMaskIntoConstraints="NO" id="kDj-Wm-3e0">
                                        <rect key="frame" x="390" y="20.5" width="24" height="0.0"/>
                                        <color key="backgroundColor" systemColor="systemBackgroundColor"/>
                                        <constraints>
                                            <constraint firstAttribute="width" constant="24" id="a52-53-RwN"/>
                                            <constraint firstAttribute="height" id="dWn-ab-QYe"/>
                                        </constraints>
                                    </view>
                                </subviews>
                                <constraints>
                                    <constraint firstItem="e1O-e9-6PB" firstAttribute="top" secondItem="pZa-VB-E56" secondAttribute="top" id="J6S-pi-lcY"/>
                                    <constraint firstItem="e1O-e9-6PB" firstAttribute="leading" secondItem="JWY-R6-XZJ" secondAttribute="trailing" id="YIE-TN-foS"/>
                                    <constraint firstItem="e1O-e9-6PB" firstAttribute="centerY" secondItem="Wes-6w-9yE" secondAttribute="centerY" id="hBi-Bj-EGU"/>
                                    <constraint firstAttribute="bottom" secondItem="e1O-e9-6PB" secondAttribute="bottom" id="shz-al-7hi"/>
                                </constraints>
                            </stackView>
                            <scrollView clipsSubviews="YES" multipleTouchEnabled="YES" contentMode="scaleToFill" translatesAutoresizingMaskIntoConstraints="NO" id="tYh-1x-HqT">
                                <rect key="frame" x="0.0" y="108" width="414" height="754"/>
                                <subviews>
                                    <view contentMode="scaleToFill" translatesAutoresizingMaskIntoConstraints="NO" id="JdS-CA-THG">
<<<<<<< HEAD
                                        <rect key="frame" x="0.0" y="0.0" width="414" height="588"/>
                                        <subviews>
                                            <stackView opaque="NO" contentMode="scaleToFill" axis="vertical" alignment="top" translatesAutoresizingMaskIntoConstraints="NO" id="BNz-hS-KBv">
                                                <rect key="frame" x="25" y="48" width="364" height="540"/>
                                                <subviews>
                                                    <label opaque="NO" userInteractionEnabled="NO" contentMode="left" horizontalHuggingPriority="251" verticalHuggingPriority="251" text="Label" textAlignment="natural" lineBreakMode="tailTruncation" numberOfLines="0" baselineAdjustment="alignBaselines" adjustsFontSizeToFit="NO" translatesAutoresizingMaskIntoConstraints="NO" id="t2L-8P-PwW" userLabel="IntroLabel">
                                                        <rect key="frame" x="0.0" y="0.0" width="41.5" height="20.5"/>
                                                        <fontDescription key="fontDescription" type="system" pointSize="17"/>
                                                        <nil key="textColor"/>
                                                        <nil key="highlightedColor"/>
                                                    </label>
                                                    <view contentMode="scaleToFill" translatesAutoresizingMaskIntoConstraints="NO" id="nHo-Zb-cF9" userLabel="Spacer">
                                                        <rect key="frame" x="0.0" y="20.5" width="50" height="20"/>
                                                        <constraints>
                                                            <constraint firstAttribute="height" constant="20" id="f0i-DO-Xs2"/>
                                                        </constraints>
                                                    </view>
                                                    <label opaque="NO" userInteractionEnabled="NO" contentMode="left" horizontalHuggingPriority="251" verticalHuggingPriority="251" text="Label" textAlignment="natural" lineBreakMode="tailTruncation" numberOfLines="0" baselineAdjustment="alignBaselines" adjustsFontSizeToFit="NO" translatesAutoresizingMaskIntoConstraints="NO" id="C8q-U2-Ipa" userLabel="Header1Label">
                                                        <rect key="frame" x="0.0" y="40.5" width="41.5" height="20.5"/>
                                                        <fontDescription key="fontDescription" type="system" pointSize="17"/>
                                                        <nil key="textColor"/>
                                                        <nil key="highlightedColor"/>
                                                    </label>
                                                    <view contentMode="scaleToFill" translatesAutoresizingMaskIntoConstraints="NO" id="EUM-OT-7OD" userLabel="SpacerSmall">
                                                        <rect key="frame" x="0.0" y="61" width="50" height="5"/>
                                                        <constraints>
                                                            <constraint firstAttribute="height" constant="5" id="vca-yA-CmS"/>
                                                        </constraints>
                                                    </view>
                                                    <label opaque="NO" userInteractionEnabled="NO" contentMode="left" horizontalHuggingPriority="251" verticalHuggingPriority="251" text="Label" textAlignment="natural" lineBreakMode="tailTruncation" numberOfLines="0" baselineAdjustment="alignBaselines" adjustsFontSizeToFit="NO" translatesAutoresizingMaskIntoConstraints="NO" id="tpB-P0-Wu3" userLabel="Paragraph1Label1">
                                                        <rect key="frame" x="0.0" y="66" width="41.5" height="20.5"/>
                                                        <fontDescription key="fontDescription" type="system" pointSize="17"/>
                                                        <nil key="textColor"/>
                                                        <nil key="highlightedColor"/>
                                                    </label>
                                                    <view contentMode="scaleToFill" translatesAutoresizingMaskIntoConstraints="NO" id="4tf-jG-oIu" userLabel="Spacer">
                                                        <rect key="frame" x="0.0" y="86.5" width="50" height="20"/>
                                                        <constraints>
                                                            <constraint firstAttribute="height" constant="20" id="3re-Qe-1lg"/>
                                                        </constraints>
                                                    </view>
                                                    <label opaque="NO" userInteractionEnabled="NO" contentMode="left" horizontalHuggingPriority="251" verticalHuggingPriority="251" text="Label" textAlignment="natural" lineBreakMode="tailTruncation" numberOfLines="0" baselineAdjustment="alignBaselines" adjustsFontSizeToFit="NO" translatesAutoresizingMaskIntoConstraints="NO" id="Ii5-oA-l7B" userLabel="Paragraph1Label2">
                                                        <rect key="frame" x="0.0" y="106.5" width="41.5" height="20.5"/>
                                                        <fontDescription key="fontDescription" type="system" pointSize="17"/>
                                                        <nil key="textColor"/>
                                                        <nil key="highlightedColor"/>
                                                    </label>
                                                    <view contentMode="scaleToFill" translatesAutoresizingMaskIntoConstraints="NO" id="dOs-uy-nHw" userLabel="Spacer">
                                                        <rect key="frame" x="0.0" y="127" width="50" height="20"/>
                                                        <constraints>
                                                            <constraint firstAttribute="height" constant="20" id="4ga-6a-6ZY"/>
                                                        </constraints>
                                                    </view>
                                                    <label opaque="NO" userInteractionEnabled="NO" contentMode="left" horizontalHuggingPriority="251" verticalHuggingPriority="251" text="Label" textAlignment="natural" lineBreakMode="tailTruncation" numberOfLines="0" baselineAdjustment="alignBaselines" adjustsFontSizeToFit="NO" translatesAutoresizingMaskIntoConstraints="NO" id="UOV-vT-R21" userLabel="Header2Label">
                                                        <rect key="frame" x="0.0" y="147" width="41.5" height="20.5"/>
                                                        <fontDescription key="fontDescription" type="system" pointSize="17"/>
                                                        <nil key="textColor"/>
                                                        <nil key="highlightedColor"/>
                                                    </label>
                                                    <view contentMode="scaleToFill" translatesAutoresizingMaskIntoConstraints="NO" id="ro6-yF-ugv" userLabel="SpacerSmall">
                                                        <rect key="frame" x="0.0" y="167.5" width="50" height="5"/>
                                                        <constraints>
                                                            <constraint firstAttribute="height" constant="5" id="Oj4-gJ-uv3"/>
                                                        </constraints>
                                                    </view>
                                                    <label opaque="NO" userInteractionEnabled="NO" contentMode="left" horizontalHuggingPriority="251" verticalHuggingPriority="251" text="Label" textAlignment="natural" lineBreakMode="tailTruncation" numberOfLines="0" baselineAdjustment="alignBaselines" adjustsFontSizeToFit="NO" translatesAutoresizingMaskIntoConstraints="NO" id="Tk2-Ds-drm" userLabel="Paragraph2Label1">
                                                        <rect key="frame" x="0.0" y="172.5" width="41.5" height="20.5"/>
                                                        <fontDescription key="fontDescription" type="system" pointSize="17"/>
                                                        <nil key="textColor"/>
                                                        <nil key="highlightedColor"/>
                                                    </label>
                                                    <view contentMode="scaleToFill" translatesAutoresizingMaskIntoConstraints="NO" id="hYs-eT-bY9" userLabel="Spacer">
                                                        <rect key="frame" x="0.0" y="193" width="50" height="20"/>
                                                        <constraints>
                                                            <constraint firstAttribute="height" constant="20" id="On4-gJ-U8M"/>
                                                        </constraints>
                                                    </view>
                                                    <label opaque="NO" userInteractionEnabled="NO" contentMode="left" horizontalHuggingPriority="251" verticalHuggingPriority="251" text="Label" textAlignment="natural" lineBreakMode="tailTruncation" numberOfLines="0" baselineAdjustment="alignBaselines" adjustsFontSizeToFit="NO" translatesAutoresizingMaskIntoConstraints="NO" id="Whu-Fv-f8f" userLabel="Paragraph2Label2">
                                                        <rect key="frame" x="0.0" y="213" width="41.5" height="20.5"/>
                                                        <fontDescription key="fontDescription" type="system" pointSize="17"/>
                                                        <nil key="textColor"/>
                                                        <nil key="highlightedColor"/>
                                                    </label>
                                                    <view contentMode="scaleToFill" translatesAutoresizingMaskIntoConstraints="NO" id="lcl-8h-SZ6" userLabel="Spacer">
                                                        <rect key="frame" x="0.0" y="233.5" width="50" height="20"/>
                                                        <constraints>
                                                            <constraint firstAttribute="height" constant="20" id="Uuv-y5-Wd7"/>
                                                        </constraints>
                                                    </view>
                                                    <label opaque="NO" userInteractionEnabled="NO" contentMode="left" horizontalHuggingPriority="251" verticalHuggingPriority="251" text="Label" textAlignment="natural" lineBreakMode="tailTruncation" numberOfLines="0" baselineAdjustment="alignBaselines" adjustsFontSizeToFit="NO" translatesAutoresizingMaskIntoConstraints="NO" id="Qq6-EX-KG8" userLabel="Paragraph2Label3">
                                                        <rect key="frame" x="0.0" y="253.5" width="41.5" height="20.5"/>
                                                        <fontDescription key="fontDescription" type="system" pointSize="17"/>
                                                        <nil key="textColor"/>
                                                        <nil key="highlightedColor"/>
                                                    </label>
                                                    <view contentMode="scaleToFill" translatesAutoresizingMaskIntoConstraints="NO" id="zaf-pJ-pRI" userLabel="Spacer">
                                                        <rect key="frame" x="0.0" y="274" width="50" height="20"/>
                                                        <constraints>
                                                            <constraint firstAttribute="height" constant="20" id="XMk-FS-Y3V"/>
                                                        </constraints>
                                                    </view>
                                                    <label opaque="NO" userInteractionEnabled="NO" contentMode="left" horizontalHuggingPriority="251" verticalHuggingPriority="251" text="Label" textAlignment="natural" lineBreakMode="tailTruncation" numberOfLines="0" baselineAdjustment="alignBaselines" adjustsFontSizeToFit="NO" translatesAutoresizingMaskIntoConstraints="NO" id="SPL-z6-yph" userLabel="Paragraph2Label4">
                                                        <rect key="frame" x="0.0" y="294" width="41.5" height="20.5"/>
                                                        <fontDescription key="fontDescription" type="system" pointSize="17"/>
                                                        <nil key="textColor"/>
                                                        <nil key="highlightedColor"/>
                                                    </label>
                                                    <view contentMode="scaleToFill" translatesAutoresizingMaskIntoConstraints="NO" id="szY-6l-vEg" userLabel="Spacer">
                                                        <rect key="frame" x="0.0" y="314.5" width="50" height="20"/>
                                                        <constraints>
                                                            <constraint firstAttribute="height" constant="20" id="uXq-TI-djh"/>
                                                        </constraints>
                                                    </view>
                                                    <label opaque="NO" userInteractionEnabled="NO" contentMode="left" horizontalHuggingPriority="251" verticalHuggingPriority="251" text="Label" textAlignment="natural" lineBreakMode="tailTruncation" numberOfLines="0" baselineAdjustment="alignBaselines" adjustsFontSizeToFit="NO" translatesAutoresizingMaskIntoConstraints="NO" id="nLt-AF-3D7" userLabel="Header3Label">
                                                        <rect key="frame" x="0.0" y="334.5" width="41.5" height="20.5"/>
                                                        <fontDescription key="fontDescription" type="system" pointSize="17"/>
                                                        <nil key="textColor"/>
                                                        <nil key="highlightedColor"/>
                                                    </label>
                                                    <view contentMode="scaleToFill" translatesAutoresizingMaskIntoConstraints="NO" id="sHK-Sj-XHx" userLabel="SpacerSmall">
                                                        <rect key="frame" x="0.0" y="355" width="50" height="5"/>
                                                        <constraints>
                                                            <constraint firstAttribute="height" constant="5" id="zPE-tw-UvW"/>
                                                        </constraints>
                                                    </view>
                                                    <label opaque="NO" userInteractionEnabled="NO" contentMode="left" horizontalHuggingPriority="251" verticalHuggingPriority="251" text="Label" textAlignment="natural" lineBreakMode="tailTruncation" numberOfLines="0" baselineAdjustment="alignBaselines" adjustsFontSizeToFit="NO" translatesAutoresizingMaskIntoConstraints="NO" id="oJi-dC-4K5" userLabel="Paragraph3Label1">
                                                        <rect key="frame" x="0.0" y="360" width="41.5" height="20.5"/>
                                                        <fontDescription key="fontDescription" type="system" pointSize="17"/>
                                                        <nil key="textColor"/>
                                                        <nil key="highlightedColor"/>
                                                    </label>
                                                    <view contentMode="scaleToFill" translatesAutoresizingMaskIntoConstraints="NO" id="Dqf-2m-x8e" userLabel="Spacer">
                                                        <rect key="frame" x="0.0" y="380.5" width="50" height="20"/>
                                                        <constraints>
                                                            <constraint firstAttribute="height" constant="20" id="5ad-Ao-9JA"/>
                                                        </constraints>
                                                    </view>
                                                    <label opaque="NO" userInteractionEnabled="NO" contentMode="left" horizontalHuggingPriority="251" verticalHuggingPriority="251" text="Label" textAlignment="natural" lineBreakMode="tailTruncation" numberOfLines="0" baselineAdjustment="alignBaselines" adjustsFontSizeToFit="NO" translatesAutoresizingMaskIntoConstraints="NO" id="Ih8-wT-UPX" userLabel="Header4Label">
                                                        <rect key="frame" x="0.0" y="400.5" width="41.5" height="20.5"/>
                                                        <fontDescription key="fontDescription" type="system" pointSize="17"/>
                                                        <nil key="textColor"/>
                                                        <nil key="highlightedColor"/>
                                                    </label>
                                                    <view contentMode="scaleToFill" translatesAutoresizingMaskIntoConstraints="NO" id="VCm-QQ-OqX" userLabel="SpacerSmall">
                                                        <rect key="frame" x="0.0" y="421" width="50" height="5"/>
                                                        <constraints>
                                                            <constraint firstAttribute="height" constant="5" id="wd1-OW-0UV"/>
                                                        </constraints>
                                                    </view>
                                                    <label opaque="NO" userInteractionEnabled="NO" contentMode="left" horizontalHuggingPriority="251" verticalHuggingPriority="251" text="Label" textAlignment="natural" lineBreakMode="tailTruncation" numberOfLines="0" baselineAdjustment="alignBaselines" adjustsFontSizeToFit="NO" translatesAutoresizingMaskIntoConstraints="NO" id="Ria-Ez-3VE" userLabel="Paragraph4Label1">
                                                        <rect key="frame" x="0.0" y="426" width="41.5" height="20.5"/>
                                                        <fontDescription key="fontDescription" type="system" pointSize="17"/>
                                                        <nil key="textColor"/>
                                                        <nil key="highlightedColor"/>
                                                    </label>
                                                    <view contentMode="scaleToFill" translatesAutoresizingMaskIntoConstraints="NO" id="9qn-qb-Jjo" userLabel="Spacer">
                                                        <rect key="frame" x="0.0" y="446.5" width="50" height="20"/>
                                                        <constraints>
                                                            <constraint firstAttribute="height" constant="20" id="Jej-uJ-6yJ"/>
                                                        </constraints>
                                                    </view>
                                                    <label opaque="NO" userInteractionEnabled="NO" contentMode="left" horizontalHuggingPriority="251" verticalHuggingPriority="251" text="Label" textAlignment="natural" lineBreakMode="tailTruncation" numberOfLines="0" baselineAdjustment="alignBaselines" adjustsFontSizeToFit="NO" translatesAutoresizingMaskIntoConstraints="NO" id="MKA-GA-Gd8" userLabel="Paragraph4Label2">
                                                        <rect key="frame" x="0.0" y="466.5" width="41.5" height="20.5"/>
                                                        <fontDescription key="fontDescription" type="system" pointSize="17"/>
                                                        <nil key="textColor"/>
                                                        <nil key="highlightedColor"/>
                                                    </label>
                                                    <view contentMode="scaleToFill" translatesAutoresizingMaskIntoConstraints="NO" id="JCp-rn-utT" userLabel="Spacer">
                                                        <rect key="frame" x="0.0" y="487" width="50" height="20"/>
                                                        <constraints>
                                                            <constraint firstAttribute="height" constant="20" id="Bw7-ey-iAT"/>
                                                        </constraints>
                                                    </view>
                                                    <textView clipsSubviews="YES" multipleTouchEnabled="YES" contentMode="scaleToFill" scrollEnabled="NO" editable="NO" text="Label" translatesAutoresizingMaskIntoConstraints="NO" id="Do5-Go-8EQ" userLabel="Paragraph4Label3">
                                                        <rect key="frame" x="0.0" y="507" width="45.5" height="33"/>
                                                        <color key="textColor" systemColor="labelColor"/>
=======
                                        <rect key="frame" x="0.0" y="0.0" width="414" height="224"/>
                                        <subviews>
                                            <stackView opaque="NO" contentMode="scaleToFill" axis="vertical" alignment="top" translatesAutoresizingMaskIntoConstraints="NO" id="BNz-hS-KBv">
                                                <rect key="frame" x="24" y="0.0" width="366" height="224"/>
                                                <subviews>
                                                    <view contentMode="scaleToFill" translatesAutoresizingMaskIntoConstraints="NO" id="KZ9-Cg-ToV">
                                                        <rect key="frame" x="0.0" y="0.0" width="366" height="24"/>
                                                        <color key="backgroundColor" white="0.0" alpha="0.0" colorSpace="custom" customColorSpace="genericGamma22GrayColorSpace"/>
                                                        <constraints>
                                                            <constraint firstAttribute="height" constant="24" id="48f-WS-MKW"/>
                                                        </constraints>
                                                    </view>
                                                    <textView clipsSubviews="YES" multipleTouchEnabled="YES" contentMode="scaleToFill" scrollEnabled="NO" editable="NO" textAlignment="natural" translatesAutoresizingMaskIntoConstraints="NO" id="2619">
                                                        <rect key="frame" x="0.0" y="24" width="366" height="200"/>
                                                        <color key="backgroundColor" red="0.0" green="0.0" blue="0.0" alpha="0.0" colorSpace="custom" customColorSpace="sRGB"/>
                                                        <string key="text">Lorem ipsum dolor sit er elit lamet, consectetaur cillium adipisicing pecu, sed do eiusmod tempor incididunt ut labore et dolore magna aliqua. Ut enim ad minim veniam, quis nostrud exercitation ullamco laboris nisi ut aliquip ex ea commodo consequat. Duis aute irure dolor in reprehenderit in voluptate velit esse cillum dolore eu fugiat nulla pariatur. Excepteur sint occaecat cupidatat non proident, sunt in culpa qui officia deserunt mollit anim id est laborum. Nam liber te conscient to factor tum poen legum odioque civiuda.</string>
                                                        <color key="textColor" red="0.20392156862745098" green="0.20392156862745098" blue="0.36078431372549019" alpha="1" colorSpace="calibratedRGB"/>
>>>>>>> 49967d92
                                                        <fontDescription key="fontDescription" type="system" pointSize="14"/>
                                                        <textInputTraits key="textInputTraits" autocapitalizationType="sentences"/>
                                                    </textView>
                                                </subviews>
                                                <constraints>
<<<<<<< HEAD
                                                    <constraint firstAttribute="bottom" secondItem="Do5-Go-8EQ" secondAttribute="bottom" id="4Pf-uZ-Bkt"/>
=======
                                                    <constraint firstAttribute="trailing" secondItem="KZ9-Cg-ToV" secondAttribute="trailing" id="DFv-0q-dQm"/>
                                                    <constraint firstItem="KZ9-Cg-ToV" firstAttribute="leading" secondItem="BNz-hS-KBv" secondAttribute="leading" id="Qse-kH-dyo"/>
>>>>>>> 49967d92
                                                </constraints>
                                            </stackView>
                                        </subviews>
                                        <color key="backgroundColor" white="0.0" alpha="0.0" colorSpace="custom" customColorSpace="genericGamma22GrayColorSpace"/>
                                        <constraints>
<<<<<<< HEAD
                                            <constraint firstItem="BNz-hS-KBv" firstAttribute="top" secondItem="JdS-CA-THG" secondAttribute="top" constant="48" id="28y-Zp-esA"/>
                                            <constraint firstAttribute="trailing" secondItem="BNz-hS-KBv" secondAttribute="trailing" constant="25" id="6Df-RN-Bp1"/>
                                            <constraint firstItem="BNz-hS-KBv" firstAttribute="leading" secondItem="JdS-CA-THG" secondAttribute="leading" constant="25" id="CcV-gD-7Br"/>
=======
                                            <constraint firstItem="BNz-hS-KBv" firstAttribute="top" secondItem="JdS-CA-THG" secondAttribute="top" id="28y-Zp-esA"/>
                                            <constraint firstAttribute="trailing" secondItem="BNz-hS-KBv" secondAttribute="trailing" constant="24" id="6Uc-hH-qOc"/>
                                            <constraint firstItem="BNz-hS-KBv" firstAttribute="leading" secondItem="JdS-CA-THG" secondAttribute="leading" constant="24" id="cVq-wC-XRN"/>
>>>>>>> 49967d92
                                            <constraint firstAttribute="bottom" secondItem="BNz-hS-KBv" secondAttribute="bottom" id="rsS-YY-KUf"/>
                                        </constraints>
                                    </view>
                                </subviews>
                                <color key="backgroundColor" white="0.0" alpha="0.0" colorSpace="custom" customColorSpace="genericGamma22GrayColorSpace"/>
                                <constraints>
                                    <constraint firstAttribute="bottom" secondItem="JdS-CA-THG" secondAttribute="bottom" id="MVf-dP-j0y"/>
                                    <constraint firstAttribute="trailing" secondItem="JdS-CA-THG" secondAttribute="trailing" id="R1C-yI-BS5"/>
                                    <constraint firstItem="JdS-CA-THG" firstAttribute="leading" secondItem="tYh-1x-HqT" secondAttribute="leading" id="ZPI-U1-d0P"/>
                                    <constraint firstItem="JdS-CA-THG" firstAttribute="top" secondItem="tYh-1x-HqT" secondAttribute="top" id="cxR-iX-3rP"/>
                                    <constraint firstItem="JdS-CA-THG" firstAttribute="width" secondItem="tYh-1x-HqT" secondAttribute="width" id="wo0-M9-Ydv"/>
                                </constraints>
                            </scrollView>
                        </subviews>
                        <viewLayoutGuide key="safeArea" id="lRK-Ep-Hgw"/>
                        <color key="backgroundColor" red="0.60271537303924561" green="0.60271537303924561" blue="0.60271537303924561" alpha="1" colorSpace="custom" customColorSpace="sRGB"/>
                        <constraints>
                            <constraint firstItem="pZa-VB-E56" firstAttribute="top" secondItem="lRK-Ep-Hgw" secondAttribute="top" constant="23" id="3I5-ME-bPK"/>
                            <constraint firstItem="pZa-VB-E56" firstAttribute="leading" secondItem="lRK-Ep-Hgw" secondAttribute="leading" id="IGR-wu-Y2q"/>
                            <constraint firstItem="tYh-1x-HqT" firstAttribute="top" secondItem="pZa-VB-E56" secondAttribute="bottom" id="KUD-vr-GPr"/>
                            <constraint firstItem="lRK-Ep-Hgw" firstAttribute="bottom" secondItem="tYh-1x-HqT" secondAttribute="bottom" id="bu0-zl-cAX"/>
                            <constraint firstItem="lRK-Ep-Hgw" firstAttribute="leading" secondItem="tYh-1x-HqT" secondAttribute="leading" id="cnf-Fm-sj4"/>
                            <constraint firstItem="pZa-VB-E56" firstAttribute="top" secondItem="lRK-Ep-Hgw" secondAttribute="top" constant="23" id="lY7-zL-qve"/>
                            <constraint firstItem="lRK-Ep-Hgw" firstAttribute="trailing" secondItem="pZa-VB-E56" secondAttribute="trailing" id="ugD-SA-z3e"/>
                            <constraint firstItem="tYh-1x-HqT" firstAttribute="top" secondItem="pZa-VB-E56" secondAttribute="bottom" id="vkC-zh-en2"/>
                            <constraint firstItem="tYh-1x-HqT" firstAttribute="trailing" secondItem="lRK-Ep-Hgw" secondAttribute="trailing" id="zmZ-SI-Pd2"/>
                        </constraints>
                    </view>
                    <connections>
                        <outlet property="BackButton" destination="Wes-6w-9yE" id="name-outlet-Wes-6w-9yE"/>
                        <outlet property="Header1Label" destination="C8q-U2-Ipa" id="sob-ag-DIP"/>
                        <outlet property="Header2Label" destination="UOV-vT-R21" id="Hqc-um-MlH"/>
                        <outlet property="Header3Label" destination="nLt-AF-3D7" id="tHS-i1-Njr"/>
                        <outlet property="Header4Label" destination="Ih8-wT-UPX" id="Uef-C7-SSz"/>
                        <outlet property="HeaderLabel" destination="e1O-e9-6PB" id="name-outlet-e1O-e9-6PB"/>
                        <outlet property="IntroLabel" destination="t2L-8P-PwW" id="Ljw-E6-xnR"/>
                        <outlet property="Paragraph1Label1" destination="tpB-P0-Wu3" id="JBr-wR-4PO"/>
                        <outlet property="Paragraph1Label2" destination="Ii5-oA-l7B" id="NpN-bb-B0C"/>
                        <outlet property="Paragraph2Label1" destination="Tk2-Ds-drm" id="3eN-fR-8fk"/>
                        <outlet property="Paragraph2Label2" destination="Whu-Fv-f8f" id="ndc-MU-yDI"/>
                        <outlet property="Paragraph2Label3" destination="Qq6-EX-KG8" id="rT1-Mf-wrQ"/>
                        <outlet property="Paragraph2Label4" destination="SPL-z6-yph" id="gQv-bv-mn6"/>
                        <outlet property="Paragraph3Label1" destination="oJi-dC-4K5" id="vGN-6e-g7U"/>
                        <outlet property="Paragraph4Label1" destination="Ria-Ez-3VE" id="j1C-2w-Ghz"/>
                        <outlet property="Paragraph4Label2" destination="MKA-GA-Gd8" id="N5O-2c-r7B"/>
                        <outlet property="Paragraph4Label3" destination="Do5-Go-8EQ" id="LwN-Hp-c5i"/>
                    </connections>
                </viewController>
                <placeholder placeholderIdentifier="IBFirstResponder" id="557" userLabel="First Responder" sceneMemberID="firstResponder"/>
            </objects>
            <point key="canvasLocation" x="484.05799999999999" y="32.8125"/>
        </scene>
    </scenes>
    <resources>
        <image name="ArrowLeftCircle" width="34" height="34"/>
        <systemColor name="labelColor">
            <color white="0.0" alpha="1" colorSpace="custom" customColorSpace="genericGamma22GrayColorSpace"/>
        </systemColor>
        <systemColor name="systemBackgroundColor">
            <color white="1" alpha="1" colorSpace="custom" customColorSpace="genericGamma22GrayColorSpace"/>
        </systemColor>
    </resources>
</document><|MERGE_RESOLUTION|>--- conflicted
+++ resolved
@@ -76,7 +76,6 @@
                                 <rect key="frame" x="0.0" y="108" width="414" height="754"/>
                                 <subviews>
                                     <view contentMode="scaleToFill" translatesAutoresizingMaskIntoConstraints="NO" id="JdS-CA-THG">
-<<<<<<< HEAD
                                         <rect key="frame" x="0.0" y="0.0" width="414" height="588"/>
                                         <subviews>
                                             <stackView opaque="NO" contentMode="scaleToFill" axis="vertical" alignment="top" translatesAutoresizingMaskIntoConstraints="NO" id="BNz-hS-KBv">
@@ -253,50 +252,20 @@
                                                     <textView clipsSubviews="YES" multipleTouchEnabled="YES" contentMode="scaleToFill" scrollEnabled="NO" editable="NO" text="Label" translatesAutoresizingMaskIntoConstraints="NO" id="Do5-Go-8EQ" userLabel="Paragraph4Label3">
                                                         <rect key="frame" x="0.0" y="507" width="45.5" height="33"/>
                                                         <color key="textColor" systemColor="labelColor"/>
-=======
-                                        <rect key="frame" x="0.0" y="0.0" width="414" height="224"/>
-                                        <subviews>
-                                            <stackView opaque="NO" contentMode="scaleToFill" axis="vertical" alignment="top" translatesAutoresizingMaskIntoConstraints="NO" id="BNz-hS-KBv">
-                                                <rect key="frame" x="24" y="0.0" width="366" height="224"/>
-                                                <subviews>
-                                                    <view contentMode="scaleToFill" translatesAutoresizingMaskIntoConstraints="NO" id="KZ9-Cg-ToV">
-                                                        <rect key="frame" x="0.0" y="0.0" width="366" height="24"/>
-                                                        <color key="backgroundColor" white="0.0" alpha="0.0" colorSpace="custom" customColorSpace="genericGamma22GrayColorSpace"/>
-                                                        <constraints>
-                                                            <constraint firstAttribute="height" constant="24" id="48f-WS-MKW"/>
-                                                        </constraints>
-                                                    </view>
-                                                    <textView clipsSubviews="YES" multipleTouchEnabled="YES" contentMode="scaleToFill" scrollEnabled="NO" editable="NO" textAlignment="natural" translatesAutoresizingMaskIntoConstraints="NO" id="2619">
-                                                        <rect key="frame" x="0.0" y="24" width="366" height="200"/>
-                                                        <color key="backgroundColor" red="0.0" green="0.0" blue="0.0" alpha="0.0" colorSpace="custom" customColorSpace="sRGB"/>
-                                                        <string key="text">Lorem ipsum dolor sit er elit lamet, consectetaur cillium adipisicing pecu, sed do eiusmod tempor incididunt ut labore et dolore magna aliqua. Ut enim ad minim veniam, quis nostrud exercitation ullamco laboris nisi ut aliquip ex ea commodo consequat. Duis aute irure dolor in reprehenderit in voluptate velit esse cillum dolore eu fugiat nulla pariatur. Excepteur sint occaecat cupidatat non proident, sunt in culpa qui officia deserunt mollit anim id est laborum. Nam liber te conscient to factor tum poen legum odioque civiuda.</string>
-                                                        <color key="textColor" red="0.20392156862745098" green="0.20392156862745098" blue="0.36078431372549019" alpha="1" colorSpace="calibratedRGB"/>
->>>>>>> 49967d92
                                                         <fontDescription key="fontDescription" type="system" pointSize="14"/>
                                                         <textInputTraits key="textInputTraits" autocapitalizationType="sentences"/>
                                                     </textView>
                                                 </subviews>
                                                 <constraints>
-<<<<<<< HEAD
                                                     <constraint firstAttribute="bottom" secondItem="Do5-Go-8EQ" secondAttribute="bottom" id="4Pf-uZ-Bkt"/>
-=======
-                                                    <constraint firstAttribute="trailing" secondItem="KZ9-Cg-ToV" secondAttribute="trailing" id="DFv-0q-dQm"/>
-                                                    <constraint firstItem="KZ9-Cg-ToV" firstAttribute="leading" secondItem="BNz-hS-KBv" secondAttribute="leading" id="Qse-kH-dyo"/>
->>>>>>> 49967d92
                                                 </constraints>
                                             </stackView>
                                         </subviews>
                                         <color key="backgroundColor" white="0.0" alpha="0.0" colorSpace="custom" customColorSpace="genericGamma22GrayColorSpace"/>
                                         <constraints>
-<<<<<<< HEAD
                                             <constraint firstItem="BNz-hS-KBv" firstAttribute="top" secondItem="JdS-CA-THG" secondAttribute="top" constant="48" id="28y-Zp-esA"/>
                                             <constraint firstAttribute="trailing" secondItem="BNz-hS-KBv" secondAttribute="trailing" constant="25" id="6Df-RN-Bp1"/>
                                             <constraint firstItem="BNz-hS-KBv" firstAttribute="leading" secondItem="JdS-CA-THG" secondAttribute="leading" constant="25" id="CcV-gD-7Br"/>
-=======
-                                            <constraint firstItem="BNz-hS-KBv" firstAttribute="top" secondItem="JdS-CA-THG" secondAttribute="top" id="28y-Zp-esA"/>
-                                            <constraint firstAttribute="trailing" secondItem="BNz-hS-KBv" secondAttribute="trailing" constant="24" id="6Uc-hH-qOc"/>
-                                            <constraint firstItem="BNz-hS-KBv" firstAttribute="leading" secondItem="JdS-CA-THG" secondAttribute="leading" constant="24" id="cVq-wC-XRN"/>
->>>>>>> 49967d92
                                             <constraint firstAttribute="bottom" secondItem="BNz-hS-KBv" secondAttribute="bottom" id="rsS-YY-KUf"/>
                                         </constraints>
                                     </view>
